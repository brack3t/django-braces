--- conflicted
+++ resolved
@@ -238,8 +238,6 @@
         assert resp.status_code == 200
         assert force_text(resp.content) == 'OK'
 
-<<<<<<< HEAD
-=======
     def test_anonymous_redirects(self):
         resp = self.dispatch_view(
             self.build_request(path=self.view_url), raise_exception=True,
@@ -247,7 +245,6 @@
         assert resp.status_code == 302
         assert resp['Location'] == '/accounts/login/?next=/login_required/'
 
->>>>>>> 4da32dff
 
 class TestAnonymousRequiredMixin(TestViewHelper, test.TestCase):
     """
