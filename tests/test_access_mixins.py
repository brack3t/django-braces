# -*- coding: utf-8 -*-
from __future__ import absolute_import

<<<<<<< HEAD
import pytest
=======
import datetime
>>>>>>> 24bf3216

from django import test
from django import VERSION as DJANGO_VERSION
from django.test.utils import override_settings
from django.core.exceptions import ImproperlyConfigured, PermissionDenied
from django.core.urlresolvers import reverse_lazy

from .compat import force_text
from .factories import GroupFactory, UserFactory
from .helpers import TestViewHelper
from .views import (PermissionRequiredView, MultiplePermissionsRequiredView,
                    SuperuserRequiredView, StaffuserRequiredView,
                    LoginRequiredView, GroupRequiredView, UserPassesTestView,
                    UserPassesTestNotImplementedView, AnonymousRequiredView,
<<<<<<< HEAD
                    SSLRequiredView)
=======
                    RecentLoginRequiredView)
>>>>>>> 24bf3216


class _TestAccessBasicsMixin(TestViewHelper):
    """
    A set of basic tests for access mixins.
    """
    view_url = None

    def build_authorized_user(self):
        """
        Returns user authorized to access view.
        """
        raise NotImplementedError

    def build_unauthorized_user(self):
        """
        Returns user not authorized to access view.
        """
        raise NotImplementedError

    def test_success(self):
        """
        If user is authorized then view should return normal response.
        """
        user = self.build_authorized_user()
        self.client.login(username=user.username, password='asdf1234')
        resp = self.client.get(self.view_url)
        self.assertEqual(200, resp.status_code)
        self.assertEqual('OK', force_text(resp.content))

    def test_redirects_to_login(self):
        """
        Browser should be redirected to login page if user is not authorized
        to view this page.
        """
        user = self.build_unauthorized_user()
        self.client.login(username=user.username, password='asdf1234')
        resp = self.client.get(self.view_url)
        self.assertRedirects(resp, u'/accounts/login/?next={0}'.format(
            self.view_url))

    def test_raise_permission_denied(self):
        """
        PermissionDenied should be raised if user is not authorized and
        raise_exception attribute is set to True.
        """
        user = self.build_unauthorized_user()
        req = self.build_request(user=user, path=self.view_url)

        with self.assertRaises(PermissionDenied):
            self.dispatch_view(req, raise_exception=True)

    def test_custom_login_url(self):
        """
        Login url should be customizable.
        """
        user = self.build_unauthorized_user()
        req = self.build_request(user=user, path=self.view_url)
        resp = self.dispatch_view(req, login_url='/login/')
        self.assertEqual(
            u'/login/?next={0}'.format(self.view_url),
            resp['Location'])

        # Test with reverse_lazy
        resp = self.dispatch_view(req, login_url=reverse_lazy('headline'))
        self.assertEqual(u'/headline/?next={0}'.format(
            self.view_url), resp['Location'])

    def test_custom_redirect_field_name(self):
        """
        Redirect field name should be customizable.
        """
        user = self.build_unauthorized_user()
        req = self.build_request(user=user, path=self.view_url)
        resp = self.dispatch_view(req, redirect_field_name='foo')
        expected_url = u'/accounts/login/?foo={0}'.format(self.view_url)
        self.assertEqual(expected_url, resp['Location'])

    @override_settings(LOGIN_URL=None)
    def test_get_login_url_raises_exception(self):
        """
        Test that get_login_url from AccessMixin raises
        ImproperlyConfigured.
        """
        with self.assertRaises(ImproperlyConfigured):
            self.dispatch_view(
                self.build_request(path=self.view_url), login_url=None)

    def test_get_redirect_field_name_raises_exception(self):
        """
        Test that get_redirect_field_name from AccessMixin raises
        ImproperlyConfigured.
        """
        with self.assertRaises(ImproperlyConfigured):
            self.dispatch_view(
                self.build_request(path=self.view_url),
                redirect_field_name=None)

    @override_settings(LOGIN_URL="/auth/login/")
    def test_overridden_login_url(self):
        """
        Test that login_url is not set in stone on module load but can be
        overridden dynamically.
        """
        user = self.build_unauthorized_user()
        self.client.login(username=user.username, password='asdf1234')
        resp = self.client.get(self.view_url)
        self.assertRedirects(resp, u'/auth/login/?next={0}'.format(
            self.view_url))


class TestLoginRequiredMixin(TestViewHelper, test.TestCase):
    """
    Tests for LoginRequiredMixin.
    """
    view_class = LoginRequiredView
    view_url = '/login_required/'

    def test_anonymous(self):
        resp = self.client.get(self.view_url)
        self.assertRedirects(resp, '/accounts/login/?next=/login_required/')

    def test_anonymous_raises_exception(self):
        with self.assertRaises(PermissionDenied):
            self.dispatch_view(
                self.build_request(path=self.view_url), raise_exception=True)

    def test_authenticated(self):
        user = UserFactory()
        self.client.login(username=user.username, password='asdf1234')
        resp = self.client.get(self.view_url)
        assert resp.status_code == 200
        assert force_text(resp.content) == 'OK'

    def test_anonymous_redirects(self):
        resp = self.dispatch_view(
            self.build_request(path=self.view_url), raise_exception=True,
            redirect_unauthenticated_users=True)
        assert resp.status_code == 302
        assert resp['Location'] == '/accounts/login/?next=/login_required/'


class TestAnonymousRequiredMixin(TestViewHelper, test.TestCase):
    """
    Tests for AnonymousRequiredMixin.
    """
    view_class = AnonymousRequiredView
    view_url = '/unauthenticated_view/'

    def test_anonymous(self):
        """
        As a non-authenticated user, it should be possible to access
        the URL.
        """
        resp = self.client.get(self.view_url)
        self.assertEqual(200, resp.status_code)
        self.assertEqual('OK', force_text(resp.content))

        # Test with reverse_lazy
        resp = self.dispatch_view(
            self.build_request(),
            login_url=reverse_lazy(self.view_url))
        self.assertEqual(200, resp.status_code)
        self.assertEqual('OK', force_text(resp.content))

    def test_authenticated(self):
        """
        Check that the authenticated user has been successfully directed
        to the approparite view.
        """
        user = UserFactory()
        self.client.login(username=user.username, password='asdf1234')
        resp = self.client.get(self.view_url)
        self.assertEqual(302, resp.status_code)

        resp = self.client.get(self.view_url, follow=True)
        self.assertRedirects(resp, '/authenticated_view/')

    def test_no_url(self):
        self.view_class.authenticated_redirect_url = None
        user = UserFactory()
        self.client.login(username=user.username, password='asdf1234')
        with self.assertRaises(ImproperlyConfigured):
            self.client.get(self.view_url)

    def test_bad_url(self):
        self.view_class.authenticated_redirect_url = '/epicfailurl/'
        user = UserFactory()
        self.client.login(username=user.username, password='asdf1234')
        resp = self.client.get(self.view_url, follow=True)
        self.assertEqual(404, resp.status_code)


class TestPermissionRequiredMixin(_TestAccessBasicsMixin, test.TestCase):
    """
    Tests for PermissionRequiredMixin.
    """
    view_class = PermissionRequiredView
    view_url = '/permission_required/'

    def build_authorized_user(self):
        return UserFactory(permissions=['auth.add_user'])

    def build_unauthorized_user(self):
        return UserFactory()

    def test_invalid_permission(self):
        """
        ImproperlyConfigured exception should be raised in two situations:
        if permission is None or if permission has invalid name.
        """
        with self.assertRaises(ImproperlyConfigured):
            self.dispatch_view(self.build_request(), permission_required=None)


class TestMultiplePermissionsRequiredMixin(
        _TestAccessBasicsMixin, test.TestCase):
    view_class = MultiplePermissionsRequiredView
    view_url = '/multiple_permissions_required/'

    def build_authorized_user(self):
        return UserFactory(permissions=[
            'tests.add_article', 'tests.change_article', 'auth.change_user'])

    def build_unauthorized_user(self):
        return UserFactory(permissions=['tests.add_article'])

    def test_redirects_to_login(self):
        """
        User should be redirected to login page if he or she does not have
        sufficient permissions.
        """
        url = '/multiple_permissions_required/'
        test_cases = (
            # missing one permission from 'any'
            ['tests.add_article', 'tests.change_article'],
            # missing one permission from 'all'
            ['tests.add_article', 'auth.add_user'],
            # no permissions at all
            [],
        )

        for permissions in test_cases:
            user = UserFactory(permissions=permissions)
            self.client.login(username=user.username, password='asdf1234')
            resp = self.client.get(url)
            self.assertRedirects(resp, u'/accounts/login/?next={0}'.format(
                url))

    def test_invalid_permissions(self):
        """
        ImproperlyConfigured exception should be raised if permissions
        attribute is set incorrectly.
        """
        permissions = (
            None,  # permissions must be set
            (),  # and they must be a dict
            {},  # at least one of 'all', 'any' keys must be present
            {'all': None},  # both all and any must be list or a tuple
            {'all': {'a': 1}},
            {'any': None},
            {'any': {'a': 1}},
        )

        for attr in permissions:
            with self.assertRaises(ImproperlyConfigured):
                self.dispatch_view(self.build_request(), permissions=attr)

    def test_raise_permission_denied(self):
        """
        PermissionDenied should be raised if user does not have sufficient
        permissions and raise_exception is set to True.
        """
        test_cases = (
            # missing one permission from 'any'
            ['tests.add_article', 'tests.change_article'],
            # missing one permission from 'all'
            ['tests.add_article', 'auth.add_user'],
            # no permissions at all
            [],
        )

        for permissions in test_cases:
            user = UserFactory(permissions=permissions)
            req = self.build_request(user=user)
            with self.assertRaises(PermissionDenied):
                self.dispatch_view(req, raise_exception=True)

    def test_all_permissions_key(self):
        """
        Tests if everything works if only 'all' permissions has been set.
        """
        permissions = {'all': ['auth.add_user', 'tests.add_article']}
        user = UserFactory(permissions=permissions['all'])
        req = self.build_request(user=user)

        resp = self.dispatch_view(req, permissions=permissions)
        self.assertEqual('OK', force_text(resp.content))

        user = UserFactory(permissions=['auth.add_user'])
        with self.assertRaises(PermissionDenied):
            self.dispatch_view(
                self.build_request(user=user), raise_exception=True,
                permissions=permissions)

    def test_any_permissions_key(self):
        """
        Tests if everything works if only 'any' permissions has been set.
        """
        permissions = {'any': ['auth.add_user', 'tests.add_article']}
        user = UserFactory(permissions=['tests.add_article'])
        req = self.build_request(user=user)

        resp = self.dispatch_view(req, permissions=permissions)
        self.assertEqual('OK', force_text(resp.content))

        user = UserFactory(permissions=[])
        with self.assertRaises(PermissionDenied):
            self.dispatch_view(
                self.build_request(user=user), raise_exception=True,
                permissions=permissions)


class TestSuperuserRequiredMixin(_TestAccessBasicsMixin, test.TestCase):
    view_class = SuperuserRequiredView
    view_url = '/superuser_required/'

    def build_authorized_user(self):
        return UserFactory(is_superuser=True, is_staff=True)

    def build_unauthorized_user(self):
        return UserFactory()


class TestStaffuserRequiredMixin(_TestAccessBasicsMixin, test.TestCase):
    view_class = StaffuserRequiredView
    view_url = '/staffuser_required/'

    def build_authorized_user(self):
        return UserFactory(is_staff=True)

    def build_unauthorized_user(self):
        return UserFactory()


class TestGroupRequiredMixin(_TestAccessBasicsMixin, test.TestCase):
    view_class = GroupRequiredView
    view_url = '/group_required/'

    def build_authorized_user(self):
        user = UserFactory()
        group = GroupFactory(name='test_group')
        user.groups.add(group)
        return user

    def build_superuser(self):
        user = UserFactory()
        user.is_superuser = True
        user.save()
        return user

    def build_unauthorized_user(self):
        return UserFactory()

    def test_with_string(self):
        self.assertEqual('test_group', self.view_class.group_required)
        user = self.build_authorized_user()
        self.client.login(username=user.username, password='asdf1234')
        resp = self.client.get(self.view_url)
        self.assertEqual(200, resp.status_code)
        self.assertEqual('OK', force_text(resp.content))

    def test_with_group_list(self):
        group_list = ['test_group', 'editors']
        # the test client will instantiate a new view on request, so we have to
        # modify the class variable (and restore it when the test finished)
        self.view_class.group_required = group_list
        self.assertEqual(group_list, self.view_class.group_required)
        user = self.build_authorized_user()
        self.client.login(username=user.username, password='asdf1234')
        resp = self.client.get(self.view_url)
        self.assertEqual(200, resp.status_code)
        self.assertEqual('OK', force_text(resp.content))
        self.view_class.group_required = 'test_group'
        self.assertEqual('test_group', self.view_class.group_required)

    def test_superuser_allowed(self):
        user = self.build_superuser()
        self.client.login(username=user.username, password='asdf1234')
        resp = self.client.get(self.view_url)
        self.assertEqual(200, resp.status_code)
        self.assertEqual('OK', force_text(resp.content))

    def test_improperly_configured(self):
        view = self.view_class()
        view.group_required = None
        with self.assertRaises(ImproperlyConfigured):
            view.get_group_required()

        view.group_required = {'foo': 'bar'}
        with self.assertRaises(ImproperlyConfigured):
            view.get_group_required()

    def test_with_unicode(self):
        self.view_class.group_required = u'niño'
        self.assertEqual(u'niño', self.view_class.group_required)

        user = self.build_authorized_user()
        group = user.groups.all()[0]
        group.name = u'niño'
        group.save()
        self.assertEqual(u'niño', user.groups.all()[0].name)

        self.client.login(username=user.username, password='asdf1234')
        resp = self.client.get(self.view_url)
        self.assertEqual(200, resp.status_code)
        self.assertEqual('OK', force_text(resp.content))
        self.view_class.group_required = 'test_group'
        self.assertEqual('test_group', self.view_class.group_required)


class TestUserPassesTestMixin(_TestAccessBasicsMixin, test.TestCase):
    view_class = UserPassesTestView
    view_url = '/user_passes_test/'
    view_not_implemented_class = UserPassesTestNotImplementedView
    view_not_implemented_url = '/user_passes_test_not_implemented/'

    # for testing with passing and not passsing func_test
    def build_authorized_user(self, is_superuser=False):
        return UserFactory(is_superuser=is_superuser, is_staff=True,
                           email="user@mydomain.com")

    def build_unauthorized_user(self):
        return UserFactory()

    def test_with_user_pass(self):
        user = self.build_authorized_user()
        self.client.login(username=user.username, password='asdf1234')
        resp = self.client.get(self.view_url)

        self.assertEqual(200, resp.status_code)
        self.assertEqual('OK', force_text(resp.content))

    def test_with_user_not_pass(self):
        user = self.build_authorized_user(is_superuser=True)
        self.client.login(username=user.username, password='asdf1234')
        resp = self.client.get(self.view_url)

        self.assertRedirects(resp, '/accounts/login/?next=/user_passes_test/')

    def test_with_user_raise_exception(self):
        with self.assertRaises(PermissionDenied):
            self.dispatch_view(
                self.build_request(path=self.view_url), raise_exception=True)

    def test_not_implemented(self):
        view = self.view_not_implemented_class()
        with self.assertRaises(NotImplementedError):
            view.dispatch(
                self.build_request(path=self.view_not_implemented_url),
                raise_exception=True)


<<<<<<< HEAD
class TestSSLRequiredMixin(test.TestCase):
    view_class = SSLRequiredView
    view_url = '/sslrequired/'

    @pytest.mark.skipif(DJANGO_VERSION[:2] < (1, 7),
                        reason='Djanog 1.6 and below behave this differently')
    def test_ssl_redirection_django_17_up(self):
        self.view_class.raise_exception = False
        resp = self.client.get(self.view_url)
        self.assertRedirects(resp, self.view_url, status_code=301)
        resp = self.client.get(self.view_url, follow=True)
        self.assertEqual(200, resp.status_code)
        self.assertEqual('https', resp.request.get('wsgi.url_scheme'))

    @pytest.mark.skipif(DJANGO_VERSION[:2] > (1, 6),
                        reason='Django 1.7 and above behave differently')
    def test_ssl_redirection_django_16_down(self):
        self.view_class.raise_exception = False
        resp = self.client.get(self.view_url)
        self.assertEqual(301, resp.status_code)
        resp = self.client.get(self.view_url, follow=True)
        self.assertEqual(200, resp.status_code)
        self.assertEqual('https', resp.request.get('wsgi.url_scheme'))

    def test_raises_exception(self):
        self.view_class.raise_exception = True
        resp = self.client.get(self.view_url)
        self.assertEqual(404, resp.status_code)

    @override_settings(DEBUG=True)
    def test_debug_bypasses_redirect(self):
        self.view_class.raise_exception = False
        resp = self.client.get(self.view_url)
        self.assertEqual(200, resp.status_code)

    @pytest.mark.skipif(
        DJANGO_VERSION[:2] < (1, 7),
        reason='Djanog 1.6 and below does not have the secure=True option')
    def test_https_does_not_redirect_django_17_up(self):
        self.view_class.raise_exception = False
        resp = self.client.get(self.view_url, secure=True)
        self.assertEqual(200, resp.status_code)
        self.assertEqual('https', resp.request.get('wsgi.url_scheme'))

    @pytest.mark.skipif(
        DJANGO_VERSION[:2] > (1, 6),
        reason='Django 1.7 and above have secure=True option, below does not')
    def test_https_does_not_redirect_django_16_down(self):
        self.view_class.raise_exception = False
        resp = self.client.get(self.view_url, **{'wsgi.url_scheme': 'https'})
        self.assertEqual(200, resp.status_code)
        self.assertEqual('https', resp.request.get('wsgi.url_scheme'))
=======
class TestRecentLoginRequiredMixin(test.TestCase):
    """
    Tests for RecentLoginRequiredMixin.
    """
    view_class = RecentLoginRequiredView
    recent_view_url = '/recent_login/'
    outdated_view_url = '/outdated_login/'

    def test_recent_login(self):
        self.view_class.max_last_login_delta = 1800
        last_login = datetime.datetime.now()
        user = UserFactory(last_login=last_login)
        self.client.login(username=user.username, password='asdf1234')
        resp = self.client.get(self.recent_view_url)
        assert resp.status_code == 200
        assert force_text(resp.content) == 'OK'

    def test_outdated_login(self):
        self.view_class.max_last_login_delta = 0
        last_login = datetime.datetime.now() - datetime.timedelta(hours=2)
        user = UserFactory(last_login=last_login)
        self.client.login(username=user.username, password='asdf1234')
        resp = self.client.get(self.outdated_view_url)
        assert resp.status_code == 302
>>>>>>> 24bf3216
<|MERGE_RESOLUTION|>--- conflicted
+++ resolved
@@ -1,11 +1,8 @@
 # -*- coding: utf-8 -*-
 from __future__ import absolute_import
 
-<<<<<<< HEAD
 import pytest
-=======
 import datetime
->>>>>>> 24bf3216
 
 from django import test
 from django import VERSION as DJANGO_VERSION
@@ -20,11 +17,7 @@
                     SuperuserRequiredView, StaffuserRequiredView,
                     LoginRequiredView, GroupRequiredView, UserPassesTestView,
                     UserPassesTestNotImplementedView, AnonymousRequiredView,
-<<<<<<< HEAD
-                    SSLRequiredView)
-=======
-                    RecentLoginRequiredView)
->>>>>>> 24bf3216
+                    SSLRequiredView, RecentLoginRequiredView)
 
 
 class _TestAccessBasicsMixin(TestViewHelper):
@@ -488,7 +481,6 @@
                 raise_exception=True)
 
 
-<<<<<<< HEAD
 class TestSSLRequiredMixin(test.TestCase):
     view_class = SSLRequiredView
     view_url = '/sslrequired/'
@@ -541,7 +533,8 @@
         resp = self.client.get(self.view_url, **{'wsgi.url_scheme': 'https'})
         self.assertEqual(200, resp.status_code)
         self.assertEqual('https', resp.request.get('wsgi.url_scheme'))
-=======
+
+
 class TestRecentLoginRequiredMixin(test.TestCase):
     """
     Tests for RecentLoginRequiredMixin.
@@ -565,5 +558,4 @@
         user = UserFactory(last_login=last_login)
         self.client.login(username=user.username, password='asdf1234')
         resp = self.client.get(self.outdated_view_url)
-        assert resp.status_code == 302
->>>>>>> 24bf3216
+        assert resp.status_code == 302