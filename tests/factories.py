from __future__ import absolute_import

import factory

from django.contrib.auth.models import Group, Permission, User

from .models import Article


def _get_perm(perm_name):
    """
    Returns permission instance with given name.

    Permission name is a string like 'auth.add_user'.
    """
    app_label, codename = perm_name.split('.')
    return Permission.objects.get(
        content_type__app_label=app_label, codename=codename)


class ArticleFactory(factory.django.DjangoModelFactory):
    title = factory.Sequence(lambda n: 'Article number {0}'.format(n))
    body = factory.Sequence(lambda n: 'Body of article {0}'.format(n))

    class Meta:
        model = Article
<<<<<<< HEAD
=======
        abstract = False
>>>>>>> 3d2d5375


class GroupFactory(factory.django.DjangoModelFactory):
    name = factory.Sequence(lambda n: 'group{0}'.format(n))

    class Meta:
        model = Group
<<<<<<< HEAD
=======
        abstract = False
>>>>>>> 3d2d5375


class UserFactory(factory.django.DjangoModelFactory):
    username = factory.Sequence(lambda n: 'user{0}'.format(n))
    first_name = factory.Sequence(lambda n: 'John {0}'.format(n))
    last_name = factory.Sequence(lambda n: 'Doe {0}'.format(n))
    email = factory.Sequence(lambda n: 'user{0}@example.com'.format(n))
    password = 'asdf1234'

    class Meta:
        model = User
<<<<<<< HEAD
=======
        abstract = False
>>>>>>> 3d2d5375

    @classmethod
    def _prepare(cls, create, **kwargs):
        password = kwargs.pop('password', None)
        user = super(UserFactory, cls)._prepare(create, **kwargs)
        if password:
            user.set_password(password)
            if create:
                user.save()
        return user

    @factory.post_generation
    def permissions(self, create, extracted, **kwargs):
        if create and extracted:
            # We have a saved object and a list of permission names
            self.user_permissions.add(*[_get_perm(pn) for pn in extracted])<|MERGE_RESOLUTION|>--- conflicted
+++ resolved
@@ -24,10 +24,7 @@
 
     class Meta:
         model = Article
-<<<<<<< HEAD
-=======
         abstract = False
->>>>>>> 3d2d5375
 
 
 class GroupFactory(factory.django.DjangoModelFactory):
@@ -35,10 +32,7 @@
 
     class Meta:
         model = Group
-<<<<<<< HEAD
-=======
         abstract = False
->>>>>>> 3d2d5375
 
 
 class UserFactory(factory.django.DjangoModelFactory):
@@ -50,10 +44,7 @@
 
     class Meta:
         model = User
-<<<<<<< HEAD
-=======
         abstract = False
->>>>>>> 3d2d5375
 
     @classmethod
     def _prepare(cls, create, **kwargs):
