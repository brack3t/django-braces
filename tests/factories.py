<<<<<<< HEAD
from django.contrib.auth.models import User, Permission
from .models import Article

_i = 0
=======
import factory

from django.contrib.auth.models import Group, Permission, User
>>>>>>> a1c6d97a

from .models import Article


def _get_perm(perm_name):
    """
    Returns permission instance with given name.

    Permission name is a string like 'auth.add_user'.
    """
    app_label, codename = perm_name.split('.')
    return Permission.objects.get(
        content_type__app_label=app_label, codename=codename)


class ArticleFactory(factory.django.DjangoModelFactory):
    FACTORY_FOR = Article

<<<<<<< HEAD
    `permissions` is a list of permission names like ['auth.add_user'].
    `password` is raw (not hashed) password. It defaults to 'asdf1234'.
    """
    i = get_next_id()
    defaults = {'username': 'user%s' % i, 'first_name': 'John %s' % i,
                'last_name': 'Doe %s' % i, 'email': 'user%s@example.com' % i}
    defaults.update(**kwargs)
    obj = User(**defaults)
    obj.set_password(password)
    obj.save()
    if permissions:
        obj.user_permissions.add(*[_get_perm(pn) for pn in permissions])
    return obj


def make_article(**kwargs):
    i = get_next_id()
    defaults = {'title': "Article number %s" % i,
                'body': "Body of article %s" % i,
                'owner': None}
    if 'user' in kwargs:
        user = kwargs.pop('user')
    if 'set_owner' in kwargs and kwargs.pop('set_owner'):
        kwargs['owner'] = user

    defaults.update(kwargs)
    return Article.objects.create(**defaults)
=======
    title = factory.Sequence(lambda n: 'Article number {0}'.format(n))
    body = factory.Sequence(lambda n: 'Body of article {0}'.format(n))


class GroupFactory(factory.django.DjangoModelFactory):
    FACTORY_FOR = Group

    name = factory.Sequence(lambda n: 'group{0}'.format(n))


class UserFactory(factory.django.DjangoModelFactory):
    FACTORY_FOR = User

    username = factory.Sequence(lambda n: 'user{0}'.format(n))
    first_name = factory.Sequence(lambda n: 'John {0}'.format(n))
    last_name = factory.Sequence(lambda n: 'Doe {0}'.format(n))
    email = factory.Sequence(lambda n: 'user{0}@example.com'.format(n))
    password = 'asdf1234'

    @classmethod
    def _prepare(cls, create, **kwargs):
        password = kwargs.pop('password', None)
        user = super(UserFactory, cls)._prepare(create, **kwargs)
        if password:
            user.set_password(password)
            if create:
                user.save()
        return user

    @factory.post_generation
    def permissions(self, create, extracted, **kwargs):
        if create and extracted:
            # We have a saved object and a list of permission names
            self.user_permissions.add(*[_get_perm(pn) for pn in extracted])
>>>>>>> a1c6d97a
<|MERGE_RESOLUTION|>--- conflicted
+++ resolved
@@ -1,13 +1,6 @@
-<<<<<<< HEAD
-from django.contrib.auth.models import User, Permission
-from .models import Article
-
-_i = 0
-=======
 import factory
 
 from django.contrib.auth.models import Group, Permission, User
->>>>>>> a1c6d97a
 
 from .models import Article
 
@@ -26,37 +19,19 @@
 class ArticleFactory(factory.django.DjangoModelFactory):
     FACTORY_FOR = Article
 
-<<<<<<< HEAD
-    `permissions` is a list of permission names like ['auth.add_user'].
-    `password` is raw (not hashed) password. It defaults to 'asdf1234'.
-    """
-    i = get_next_id()
-    defaults = {'username': 'user%s' % i, 'first_name': 'John %s' % i,
-                'last_name': 'Doe %s' % i, 'email': 'user%s@example.com' % i}
-    defaults.update(**kwargs)
-    obj = User(**defaults)
-    obj.set_password(password)
-    obj.save()
-    if permissions:
-        obj.user_permissions.add(*[_get_perm(pn) for pn in permissions])
-    return obj
-
-
-def make_article(**kwargs):
-    i = get_next_id()
-    defaults = {'title': "Article number %s" % i,
-                'body': "Body of article %s" % i,
-                'owner': None}
-    if 'user' in kwargs:
-        user = kwargs.pop('user')
-    if 'set_owner' in kwargs and kwargs.pop('set_owner'):
-        kwargs['owner'] = user
-
-    defaults.update(kwargs)
-    return Article.objects.create(**defaults)
-=======
     title = factory.Sequence(lambda n: 'Article number {0}'.format(n))
     body = factory.Sequence(lambda n: 'Body of article {0}'.format(n))
+
+    @classmethod
+    def _prepare(cls, create, **kwargs):
+        if 'user' in kwargs:
+            owner = kwargs.pop('user')
+        set_owner = 'set_owner' in kwargs and kwargs.pop('set_owner')
+
+        article = super(ArticleFactory, cls)._prepare(create, **kwargs)
+        if set_owner:
+            article.owner = owner
+        return article
 
 
 class GroupFactory(factory.django.DjangoModelFactory):
@@ -88,5 +63,4 @@
     def permissions(self, create, extracted, **kwargs):
         if create and extracted:
             # We have a saved object and a list of permission names
-            self.user_permissions.add(*[_get_perm(pn) for pn in extracted])
->>>>>>> a1c6d97a
+            self.user_permissions.add(*[_get_perm(pn) for pn in extracted])