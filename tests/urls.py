--- conflicted
+++ resolved
@@ -116,21 +116,15 @@
     re_path(r"^recent_login/$", views.RecentLoginRequiredView.as_view()),
     re_path(r"^outdated_login/$", views.RecentLoginRequiredView.as_view()),
     # HeaderMixin tests
-<<<<<<< HEAD
     url(r'^headers/attribute/$', views.AttributeHeaderView.as_view()),
     url(r'^headers/method/$', views.MethodHeaderView.as_view()),
     url(r'^headers/existing/$', views.ExistingHeaderView.as_view()),
-
     # CacheControlMixin tests
     url(r'^cachecontrol/public/$', views.CacheControlPublicView.as_view()),
-
     # NeverCacheMixin tests
     url(r'^nevercache/$', views.NeverCacheView.as_view()),
-=======
-    re_path(r"^headers/attribute/$", views.AttributeHeaderView.as_view()),
     re_path(r"^headers/method/$", views.MethodHeaderView.as_view()),
     re_path(r"^headers/existing/$", views.ExistingHeaderView.as_view()),
->>>>>>> 1d4bb0d1
 ]
 
 urlpatterns += [
