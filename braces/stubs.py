<<<<<<< HEAD
from __future__ import annotations
=======
>>>>>>> b1a2a80c
from typing import Any, Protocol, TypeVar

from django.db import models
from django.forms import BaseForm, BaseModelForm
from django.http import HttpRequest, HttpResponse


_FormT = TypeVar("_FormT", bound=BaseForm)
_ModelFormT = TypeVar("_ModelFormT", bound=BaseModelForm)
_M = TypeVar("_M", bound=models.Model)


class BasicView(Protocol):
    def dispatch(self, request: HttpRequest):
        ...

    def get(self, request: HttpRequest, *args, **kwargs):
        ...

    def post(self, request: HttpRequest, *args, **kwargs):
        ...

    def put(self, request: HttpRequest, *args, **kwargs):
        ...

    def patch(self, request: HttpRequest, *args, **kwargs):
        ...

    def delete(self, request: HttpRequest, *args, **kwargs):
        ...

    def get_context_data(self, **kwargs):
        ...

    request: HttpRequest


class FormView(BasicView):
    initial: dict[str, Any]
    form_class: type[_FormT] | None
    success_url: str | None
    prefix: str | None

    def get_initial(self) -> dict[str, Any]:
        ...

    def get_form_class(self) -> type[_FormT]:
        ...

    def get_form_kwargs(self) -> dict[str, Any]:
        ...

    def form_valid(self, form: _FormT) -> HttpResponse:
        ...

    def form_invalid(self, form: _FormT) -> HttpResponse:
        ...

    def get_context_data(self, **kwargs: Any) -> dict[str, Any]:
        ...


class ModelFormView(BasicView):
    def get_form_class(self) -> type[_ModelFormT]:
        ...

    def get_form_kwargs(self) -> dict[str, Any]:
        ...

    def form_valid(self, form: _ModelFormT) -> HttpResponse:
        ...<|MERGE_RESOLUTION|>--- conflicted
+++ resolved
@@ -1,7 +1,4 @@
-<<<<<<< HEAD
 from __future__ import annotations
-=======
->>>>>>> b1a2a80c
 from typing import Any, Protocol, TypeVar
 
 from django.db import models
