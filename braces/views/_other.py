from django.core.exceptions import ImproperlyConfigured
from django.shortcuts import redirect
<<<<<<< HEAD
from django.utils.encoding import force_text
from django.views.decorators.cache import cache_control, never_cache
try:
    from django.urls import resolve
except ImportError:
    from django.core.urlresolvers import resolve
=======
from django.utils.encoding import force_str
from django.urls import resolve
>>>>>>> 1d4bb0d1


class SetHeadlineMixin(object):
    """
    Mixin allows you to set a static headline through a static property on the
    class or programmatically by overloading the get_headline method.
    """

    headline = None  # Default the headline to none

    def get_context_data(self, **kwargs):
        kwargs = super(SetHeadlineMixin, self).get_context_data(**kwargs)
        # Update the existing context dict with the provided headline.
        kwargs.update({"headline": self.get_headline()})
        return kwargs

    def get_headline(self):
        if self.headline is None:  # If no headline was provided as a view
            # attribute and this method wasn't
            # overridden raise a configuration error.
            raise ImproperlyConfigured(
                "{0} is missing a headline. "
                "Define {0}.headline, or override "
                "{0}.get_headline().".format(self.__class__.__name__)
            )
        return force_str(self.headline)


class StaticContextMixin(object):
    """
    Mixin allows you to set static context through a static property on
    the class.
    """

    static_context = None

    def get_context_data(self, **kwargs):
        kwargs = super(StaticContextMixin, self).get_context_data(**kwargs)

        try:
            kwargs.update(self.get_static_context())
        except (TypeError, ValueError):
            raise ImproperlyConfigured(
                "{0}.static_context must be a dictionary or container "
                "of two-tuples.".format(self.__class__.__name__)
            )
        else:
            return kwargs

    def get_static_context(self):
        if self.static_context is None:
            raise ImproperlyConfigured(
                "{0} is missing the static_context property. Define "
                "{0}.static_context, or override "
                "{0}.get_static_context()".format(self.__class__.__name__)
            )
        return self.static_context


class CanonicalSlugDetailMixin(object):
    """
    A mixin that enforces a canonical slug in the url.

    If a urlpattern takes a object's pk and slug as arguments and the slug url
    argument does not equal the object's canonical slug, this mixin will
    redirect to the url containing the canonical slug.
    """

    def dispatch(self, request, *args, **kwargs):
        # Set up since we need to super() later instead of earlier.
        self.request = request
        self.args = args
        self.kwargs = kwargs

        # Get the current object, url slug, and
        # urlpattern name (namespace aware).
        obj = self.get_object()
        slug = self.kwargs.get(self.slug_url_kwarg, None)
        match = resolve(request.path_info)
        url_parts = match.namespaces
        url_parts.append(match.url_name)
        current_urlpattern = ":".join(url_parts)

        # Figure out what the slug is supposed to be.
        if hasattr(obj, "get_canonical_slug"):
            canonical_slug = obj.get_canonical_slug()
        else:
            canonical_slug = self.get_canonical_slug()

        # If there's a discrepancy between the slug in the url and the
        # canonical slug, redirect to the canonical slug.
        if canonical_slug != slug:
            params = {
                self.pk_url_kwarg: obj.pk,
                self.slug_url_kwarg: canonical_slug,
                "permanent": True,
            }
            return redirect(current_urlpattern, **params)

        return super(CanonicalSlugDetailMixin, self).dispatch(
            request, *args, **kwargs
        )

    def get_canonical_slug(self):
        """
        Override this method to customize what slug should be considered
        canonical.

        Alternatively, define the get_canonical_slug method on this view's
        object class. In that case, this method will never be called.
        """
        return self.get_object().slug


class AllVerbsMixin(object):
    """Call a single method for all HTTP verbs.

    The name of the method should be specified using the class attribute
    ``all_handler``. The default value of this attribute is 'all'.
    """

    all_handler = "all"

    def dispatch(self, request, *args, **kwargs):
        if not self.all_handler:
            raise ImproperlyConfigured(
                "{0} requires the all_handler attribute to be set.".format(
                    self.__class__.__name__
                )
            )

        handler = getattr(self, self.all_handler, self.http_method_not_allowed)
        return handler(request, *args, **kwargs)


class HeaderMixin(object):
    """
    Add arbitrary HTTP headers to a response by specifying them in the
    ``headers`` attribute or by overriding the ``get_headers()`` method.
    """

    headers = {}

    def get_headers(self, request):
        return self.headers

    def dispatch(self, request, *args, **kwargs):
        """
        Override this method to customize the way additional headers are
        retrieved.  It is mandatory that the returned value supports the
        ``.items()`` method.
        """
        response = super(HeaderMixin, self).dispatch(request, *args, **kwargs)
        for key, value in self.get_headers(request).items():
            if key not in response:
                response[key] = value
        return response


class CacheControlMixin(object):
    """
    Mixin that allows setting Cache-Control options.

    Specify Cache-Control options as class attributes on the view class.

    Cache-Control directive explanations:
    http://condor.depaul.edu/dmumaugh/readings/handouts/SE435/HTTP/node24.html

    Django's ``django.views.decorators.cache.cache_control`` options:
    https://docs.djangoproject.com/en/dev/topics/cache/#controlling-cache-using-other-headers
    """
    # These are all ``None``, which indicates unset.
    cachecontrol_public = None
    cachecontrol_private = None
    cachecontrol_no_cache = None
    cachecontrol_no_transform = None
    cachecontrol_must_revalidate = None
    cachecontrol_proxy_revalidate = None
    cachecontrol_max_age = None
    cachecontrol_s_maxage = None

    @classmethod
    def get_cachecontrol_options(cls):
        opts = (
            'public', 'private', 'no_cache', 'no_transform',
            'must_revalidate', 'proxy_revalidate', 'max_age',
            's_maxage')
        options = {}
        for opt in opts:
            value = getattr(cls, 'cachecontrol_{}'.format(opt), None)
            if value is not None:
                options[opt] = value
        return options

    @classmethod
    def as_view(cls, *args, **kwargs):
        view_func = super(CacheControlMixin, cls).as_view(*args, **kwargs)
        options = cls.get_cachecontrol_options()
        if options:
            return cache_control(**options)(view_func)
        return view_func


class NeverCacheMixin(object):
    """
    Mixin that applies Django's `never_cache` view decorator to prevent
    upstream HTTP-based caching.
    """
    @classmethod
    def as_view(cls, *args, **kwargs):
        view_func = super(NeverCacheMixin, cls).as_view(*args, **kwargs)
        return never_cache(view_func)<|MERGE_RESOLUTION|>--- conflicted
+++ resolved
@@ -1,16 +1,12 @@
 from django.core.exceptions import ImproperlyConfigured
 from django.shortcuts import redirect
-<<<<<<< HEAD
-from django.utils.encoding import force_text
 from django.views.decorators.cache import cache_control, never_cache
 try:
     from django.urls import resolve
 except ImportError:
     from django.core.urlresolvers import resolve
-=======
 from django.utils.encoding import force_str
 from django.urls import resolve
->>>>>>> 1d4bb0d1
 
 
 class SetHeadlineMixin(object):
