--- conflicted
+++ resolved
@@ -31,11 +31,8 @@
     SetHeadlineMixin,
     StaticContextMixin,
     HeaderMixin,
-<<<<<<< HEAD
     CacheControlMixin,
     NeverCacheMixin
-=======
->>>>>>> 1d4bb0d1
 )
 from ._queries import (
     OrderableListMixin,
@@ -47,6 +44,7 @@
     "AjaxResponseMixin",
     "AllVerbsMixin",
     "AnonymousRequiredMixin",
+    "CacheControlMixin",
     "CanonicalSlugDetailMixin",
     "CsrfExemptMixin",
     "FormInvalidMessageMixin",
@@ -60,6 +58,7 @@
     "LoginRequiredMixin",
     "MessageMixin",
     "MultiplePermissionsRequiredMixin",
+    "NeverCacheMixin",
     "OrderableListMixin",
     "PermissionRequiredMixin",
     "PrefetchRelatedMixin",
