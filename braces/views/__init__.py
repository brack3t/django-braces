--- conflicted
+++ resolved
@@ -68,10 +68,7 @@
     'SuperuserRequiredMixin',
     'UserFormKwargsMixin',
     'UserPassesTestMixin',
-<<<<<<< HEAD
+    'SSLRequiredMixin',
+    'RecentLoginRequiredMixin',
     'HttpCacheMixin'
-=======
-    'SSLRequiredMixin',
-    'RecentLoginRequiredMixin'
->>>>>>> 66e0e055
 ]