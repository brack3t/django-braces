--- conflicted
+++ resolved
@@ -5,12 +5,8 @@
 from django.contrib.auth import REDIRECT_FIELD_NAME
 from django.contrib.auth.views import redirect_to_login
 from django.core.exceptions import ImproperlyConfigured, PermissionDenied
-<<<<<<< HEAD
 from django.http import HttpResponse, HttpResponseRedirect
-=======
-from django.http import HttpResponseRedirect
 from django.shortcuts import resolve_url
->>>>>>> 0a8f6c45
 from django.utils.encoding import force_text
 
 # StreamingHttpResponse has been added in 1.5, and gets used for verification
@@ -18,7 +14,7 @@
 try:
     from django.http import StreamingHttpResponse
 except ImportError:
-    class StreamingHttpResponse:
+    class StreamingHttpResponse(object):
         pass
 
 
