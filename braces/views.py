--- conflicted
+++ resolved
@@ -251,64 +251,6 @@
                 "or tuple." % key)
 
 
-<<<<<<< HEAD
-class OwnerOrPermissionRequiredMixin(AccessMixin):
-    """
-    Check if the current user is regarded as owner of the object manipulated
-    by the view. If not the user has to have the correct permission set in
-    permission_required.
-
-    Useful when editing or deleting objects. The owner of the object will be
-     allowed to change the object regardless of permissions.
-
-    Same usage as PermissionRequiredMixin
-    """
-
-    permission_required = None  # Default required perm to none
-    owner_field_name = None
-
-    def get_permission_required(self):
-        # Make sure that the permission_required attribute is set on the
-        # view, or raise a configuration error.
-        if self.permission_required is None:
-            raise ImproperlyConfigured("'OwnerOrPermissionRequiredMixin' "
-                                       "requires 'permission_required' "
-                                       "attribute to be set.")
-        return self.permission_required
-
-    def dispatch(self, request, *args, **kwargs):
-        # Make sure that we can get the object to check for ownership
-        if not hasattr(self, 'get_object'):
-            raise ImproperlyConfigured("The 'OwnerOrPermissionRequiredMixin '"
-                                       "requres the 'get_object' method to "
-                                       "be implemented on self")
-        obj = self.get_object()
-
-        if not self.is_owner(request.user, obj):
-            # Check to see if the request's user has the required permission.
-            has_permission = request.user.has_perm(self
-                .get_permission_required())
-
-            if not has_permission:  # If the user lacks the permission
-                return self.handle_no_permission(request)
-
-        return super(AccessMixin, self).dispatch(request, *args, **kwargs)
-
-    def is_owner(self, user, obj):
-        if self.owner_field_name is None:
-            raise ImproperlyConfigured("'OwnerOrPermissionRequiredMixin' "
-                                       "requires 'owner_field_name' "
-                                       "attribute to be set.")
-        return user == getattr(obj, self.owner_field_name, None)
-
-    def handle_no_permission(self, request):
-        if self.raise_exception:  # if an exception was desired
-            raise PermissionDenied  # return a forbidden response.
-        else:
-            return redirect_to_login(request.get_full_path(),
-                                     self.get_login_url(),
-                                     self.get_redirect_field_name())
-=======
 class GroupRequiredMixin(AccessMixin):
     group_required = None
 
@@ -345,7 +287,63 @@
         return super(GroupRequiredMixin, self).dispatch(
             request, *args, **kwargs)
 
->>>>>>> a1c6d97a
+
+class OwnerOrPermissionRequiredMixin(AccessMixin):
+    """
+    Check if the current user is regarded as owner of the object manipulated
+    by the view. If not the user has to have the correct permission set in
+    permission_required.
+
+    Useful when editing or deleting objects. The owner of the object will be
+     allowed to change the object regardless of permissions.
+
+    Same usage as PermissionRequiredMixin
+    """
+
+    permission_required = None  # Default required perm to none
+    owner_field_name = None
+
+    def get_permission_required(self):
+        # Make sure that the permission_required attribute is set on the
+        # view, or raise a configuration error.
+        if self.permission_required is None:
+            raise ImproperlyConfigured("'OwnerOrPermissionRequiredMixin' "
+                                       "requires 'permission_required' "
+                                       "attribute to be set.")
+        return self.permission_required
+
+    def dispatch(self, request, *args, **kwargs):
+        # Make sure that we can get the object to check for ownership
+        if not hasattr(self, 'get_object'):
+            raise ImproperlyConfigured("The 'OwnerOrPermissionRequiredMixin '"
+                                       "requres the 'get_object' method to "
+                                       "be implemented on self")
+        obj = self.get_object()
+
+        if not self.is_owner(request.user, obj):
+            # Check to see if the request's user has the required permission.
+            has_permission = request.user.has_perm(self
+                .get_permission_required())
+
+            if not has_permission:  # If the user lacks the permission
+                return self.handle_no_permission(request)
+
+        return super(AccessMixin, self).dispatch(request, *args, **kwargs)
+
+    def is_owner(self, user, obj):
+        if self.owner_field_name is None:
+            raise ImproperlyConfigured("'OwnerOrPermissionRequiredMixin' "
+                                       "requires 'owner_field_name' "
+                                       "attribute to be set.")
+        return user == getattr(obj, self.owner_field_name, None)
+
+    def handle_no_permission(self, request):
+        if self.raise_exception:  # if an exception was desired
+            raise PermissionDenied  # return a forbidden response.
+        else:
+            return redirect_to_login(request.get_full_path(),
+                                     self.get_login_url(),
+                                     self.get_redirect_field_name())
 
 class UserFormKwargsMixin(object):
     """
