[tox]
<<<<<<< HEAD
envlist = py2.6-d1.3, py2.7-d1.3, py2.6-d1.4, py2.7-d1.4, py2.7-d1.5, py3.3-d1.5, py2.7-d1.6, py3.3-d1.6

=======
envlist = py2.6-d1.3, py2.7-d1.3, py2.6-d1.4, py2.7-d1.4, py2.7-d1.5, py3.3-d1.5, py3.3-d1.6, py2.7-d1.6
>>>>>>> 4df3fa72

[testenv]
commands =
    py.test tests/

[base]
deps =
    mock
    pytest-django
    factory_boy

[testenv:py2.6-d1.3]
basepython = python2.6
deps =
    {[base]deps}
    django>=1.3,<1.4

[testenv:py2.7-d1.3]
basepython = python2.7
deps =
    {[base]deps}
    django>=1.3,<1.4

[testenv:py2.6-d1.4]
basepython = python2.6
deps =
    {[base]deps}
    django>=1.4,<1.5

[testenv:py2.7-d1.4]
basepython = python2.7
deps =
    {[base]deps}
    django>=1.4,<1.5

[testenv:py2.7-d1.5]
basepython = python2.7
deps =
<<<<<<< HEAD
    {[base]django15}
=======
    {[base]deps}
    django>=1.5,<1.6

[testenv:py3.2-d1.5]
basepython = python3.2
deps =
>>>>>>> 4df3fa72
    {[base]deps}
    django>=1.5,<1.6

[testenv:py3.3-d1.5]
basepython = python3.3
deps =
    {[base]deps}
<<<<<<< HEAD
=======
    django>=1.5,<1.6
>>>>>>> 4df3fa72

[testenv:py3.3-d1.6]
basepython = python3.3
deps =
    {[base]deps}
<<<<<<< HEAD
    https://www.djangoproject.com/download/1.6b1/tarball/
=======
    https://www.djangoproject.com/download/1.6b3/tarball/
>>>>>>> 4df3fa72

[testenv:py2.7-d1.6]
basepython = python2.7
deps =
    {[base]deps}
<<<<<<< HEAD
    https://www.djangoproject.com/download/1.6b1/tarball/
=======
    https://www.djangoproject.com/download/1.6b3/tarball/
>>>>>>> 4df3fa72
<|MERGE_RESOLUTION|>--- conflicted
+++ resolved
@@ -1,10 +1,5 @@
 [tox]
-<<<<<<< HEAD
 envlist = py2.6-d1.3, py2.7-d1.3, py2.6-d1.4, py2.7-d1.4, py2.7-d1.5, py3.3-d1.5, py2.7-d1.6, py3.3-d1.6
-
-=======
-envlist = py2.6-d1.3, py2.7-d1.3, py2.6-d1.4, py2.7-d1.4, py2.7-d1.5, py3.3-d1.5, py3.3-d1.6, py2.7-d1.6
->>>>>>> 4df3fa72
 
 [testenv]
 commands =
@@ -43,16 +38,6 @@
 [testenv:py2.7-d1.5]
 basepython = python2.7
 deps =
-<<<<<<< HEAD
-    {[base]django15}
-=======
-    {[base]deps}
-    django>=1.5,<1.6
-
-[testenv:py3.2-d1.5]
-basepython = python3.2
-deps =
->>>>>>> 4df3fa72
     {[base]deps}
     django>=1.5,<1.6
 
@@ -60,27 +45,16 @@
 basepython = python3.3
 deps =
     {[base]deps}
-<<<<<<< HEAD
-=======
     django>=1.5,<1.6
->>>>>>> 4df3fa72
 
 [testenv:py3.3-d1.6]
 basepython = python3.3
 deps =
     {[base]deps}
-<<<<<<< HEAD
-    https://www.djangoproject.com/download/1.6b1/tarball/
-=======
     https://www.djangoproject.com/download/1.6b3/tarball/
->>>>>>> 4df3fa72
 
 [testenv:py2.7-d1.6]
 basepython = python2.7
 deps =
     {[base]deps}
-<<<<<<< HEAD
-    https://www.djangoproject.com/download/1.6b1/tarball/
-=======
-    https://www.djangoproject.com/download/1.6b3/tarball/
->>>>>>> 4df3fa72
+    https://www.djangoproject.com/download/1.6b3/tarball/